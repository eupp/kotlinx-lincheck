package org.jetbrains.kotlinx.lincheck;

/*
 * #%L
 * Lincheck
 * %%
 * Copyright (C) 2015 - 2018 Devexperts, LLC
 * %%
 * This program is free software: you can redistribute it and/or modify
 * it under the terms of the GNU Lesser General Public License as
 * published by the Free Software Foundation, either version 3 of the
 * License, or (at your option) any later version.
 * 
 * This program is distributed in the hope that it will be useful,
 * but WITHOUT ANY WARRANTY; without even the implied warranty of
 * MERCHANTABILITY or FITNESS FOR A PARTICULAR PURPOSE.  See the
 * GNU General Lesser Public License for more details.
 * 
 * You should have received a copy of the GNU General Lesser Public
 * License along with this program.  If not, see
 * <http://www.gnu.org/licenses/lgpl-3.0.html>.
 * #L%
 */

import kotlin.jvm.functions.Function0;
import org.jetbrains.kotlinx.lincheck.execution.*;
import org.jetbrains.kotlinx.lincheck.strategy.*;
import org.jetbrains.kotlinx.lincheck.strategy.managed.modelchecking.ModelCheckingCTest;
import org.jetbrains.kotlinx.lincheck.strategy.managed.modelchecking.ModelCheckingCTestConfiguration;
import org.jetbrains.kotlinx.lincheck.strategy.stress.StressCTest;
import org.jetbrains.kotlinx.lincheck.strategy.stress.StressCTestConfiguration;
import org.jetbrains.kotlinx.lincheck.verifier.Verifier;
import org.jetbrains.kotlinx.lincheck.verifier.linearizability.LinearizabilityVerifier;

import java.lang.reflect.*;
import java.util.Arrays;
import java.util.List;
import java.util.stream.Collectors;
import java.util.stream.Stream;

import static java.util.function.UnaryOperator.identity;
import static org.jetbrains.kotlinx.lincheck.UtilsKt.chooseSequentialSpecification;
import static org.jetbrains.kotlinx.lincheck.strategy.managed.modelchecking.ModelCheckingCTestConfiguration.DEFAULT_GUARANTEES;

/**
 * Configuration of an abstract concurrent test.
 * Should be overridden for every strategy.
 */
public abstract class CTestConfiguration {
    public static final int DEFAULT_ITERATIONS = 200;
    public static final int DEFAULT_THREADS = 2;
    public static final int DEFAULT_ACTORS_PER_THREAD = 5;
    public static final int DEFAULT_ACTORS_BEFORE = 5;
    public static final int DEFAULT_ACTORS_AFTER = 5;
    public static final Class<? extends ExecutionGenerator> DEFAULT_EXECUTION_GENERATOR = RandomExecutionGenerator.class;
    public static final Class<? extends Verifier> DEFAULT_VERIFIER = LinearizabilityVerifier.class;
    public static final boolean DEFAULT_MINIMIZE_ERROR = true;
    public static final long DEFAULT_TIMEOUT_MS = 10_000;

    public final Class<?> testClass;
    public final int iterations;
    public final int threads;
    public final int actorsPerThread;
    public final int actorsBefore;
    public final int actorsAfter;
    public final Class<? extends ExecutionGenerator> generatorClass;
    public final Class<? extends Verifier> verifierClass;
    public final boolean requireStateEquivalenceImplCheck;
    public final Boolean minimizeFailedScenario;
    public final Class<?> sequentialSpecification;
    public final long timeoutMs;

    protected CTestConfiguration(Class<?> testClass, int iterations, int threads, int actorsPerThread, int actorsBefore, int actorsAfter,
        Class<? extends ExecutionGenerator> generatorClass, Class<? extends Verifier> verifierClass,
        boolean requireStateEquivalenceImplCheck, boolean minimizeFailedScenario, Class<?> sequentialSpecification, long timeoutMs)
    {
        this.testClass = testClass;
        this.iterations = iterations;
        this.threads = threads;
        this.actorsPerThread = actorsPerThread;
        this.actorsBefore = actorsBefore;
        this.actorsAfter = actorsAfter;
        this.generatorClass = generatorClass;
        this.verifierClass = verifierClass;
        this.requireStateEquivalenceImplCheck = requireStateEquivalenceImplCheck;
        this.minimizeFailedScenario = minimizeFailedScenario;
        this.sequentialSpecification = sequentialSpecification;
        this.timeoutMs = timeoutMs;
    }

    protected abstract Strategy createStrategy(Class<?> testClass, ExecutionScenario scenario,
                                               List<Method> validationFunctions, Method stateRepresentation, Verifier verifier);

    static List<CTestConfiguration> createFromTestClassAnnotations(Class<?> testClass) {
        Stream<CTestConfiguration> stressConfigurations = Arrays.stream(testClass.getAnnotationsByType(StressCTest.class))
            .map(ann -> new StressCTestConfiguration(testClass, ann.iterations(),
                    ann.threads(), ann.actorsPerThread(), ann.actorsBefore(), ann.actorsAfter(),
                    ann.generator(), ann.verifier(), ann.invocationsPerIteration(), true,
                    ann.requireStateEquivalenceImplCheck(), ann.minimizeFailedScenario(),
<<<<<<< HEAD
                    chooseSequentialSpecification(ann.sequentialSpecification(), testClass)));
        Stream<CTestConfiguration> modelCheckingConfigurations = Arrays.stream(testClass.getAnnotationsByType(ModelCheckingCTest.class))
            .map(ann -> new ModelCheckingCTestConfiguration(testClass, ann.iterations(),
                    ann.threads(), ann.actorsPerThread(), ann.actorsBefore(), ann.actorsAfter(),
                    ann.generator(), ann.verifier(), ann.checkObstructionFreedom(), ann.hangingDetectionThreshold(),
                    ann.invocationsPerIteration(), DEFAULT_GUARANTEES, ann.requireStateEquivalenceImplCheck(),
                    ann.minimizeFailedScenario(),  chooseSequentialSpecification(ann.sequentialSpecification(), testClass)));

        return Stream.of(stressConfigurations, modelCheckingConfigurations).flatMap(identity()).collect(Collectors.toList());
=======
                    chooseSequentialSpecification(ann.sequentialSpecification(), testClass), DEFAULT_TIMEOUT_MS));
        Stream<RandomSwitchCTestConfiguration> randomSwitchConfigurations = Arrays.stream(testClass.getAnnotationsByType(RandomSwitchCTest.class))
            .map(ann -> new RandomSwitchCTestConfiguration(testClass, ann.iterations(),
                    ann.threads(), ann.actorsPerThread(), ann.actorsBefore(), ann.actorsAfter(),
                    ann.generator(), ann.verifier(), ann.invocationsPerIteration(),
                    ann.requireStateEquivalenceImplCheck(), ann.minimizeFailedScenario(),
                    chooseSequentialSpecification(ann.sequentialSpecification(), testClass), DEFAULT_TIMEOUT_MS));
        return Stream.concat(stressConfigurations, randomSwitchConfigurations).collect(Collectors.toList());
>>>>>>> 3d025291
    }
}<|MERGE_RESOLUTION|>--- conflicted
+++ resolved
@@ -97,25 +97,14 @@
                     ann.threads(), ann.actorsPerThread(), ann.actorsBefore(), ann.actorsAfter(),
                     ann.generator(), ann.verifier(), ann.invocationsPerIteration(), true,
                     ann.requireStateEquivalenceImplCheck(), ann.minimizeFailedScenario(),
-<<<<<<< HEAD
-                    chooseSequentialSpecification(ann.sequentialSpecification(), testClass)));
+                    chooseSequentialSpecification(ann.sequentialSpecification(), testClass), DEFAULT_TIMEOUT_MS));
         Stream<CTestConfiguration> modelCheckingConfigurations = Arrays.stream(testClass.getAnnotationsByType(ModelCheckingCTest.class))
             .map(ann -> new ModelCheckingCTestConfiguration(testClass, ann.iterations(),
                     ann.threads(), ann.actorsPerThread(), ann.actorsBefore(), ann.actorsAfter(),
                     ann.generator(), ann.verifier(), ann.checkObstructionFreedom(), ann.hangingDetectionThreshold(),
                     ann.invocationsPerIteration(), DEFAULT_GUARANTEES, ann.requireStateEquivalenceImplCheck(),
-                    ann.minimizeFailedScenario(),  chooseSequentialSpecification(ann.sequentialSpecification(), testClass)));
+                    ann.minimizeFailedScenario(),  chooseSequentialSpecification(ann.sequentialSpecification(), testClass), DEFAULT_TIMEOUT_MS));
 
         return Stream.of(stressConfigurations, modelCheckingConfigurations).flatMap(identity()).collect(Collectors.toList());
-=======
-                    chooseSequentialSpecification(ann.sequentialSpecification(), testClass), DEFAULT_TIMEOUT_MS));
-        Stream<RandomSwitchCTestConfiguration> randomSwitchConfigurations = Arrays.stream(testClass.getAnnotationsByType(RandomSwitchCTest.class))
-            .map(ann -> new RandomSwitchCTestConfiguration(testClass, ann.iterations(),
-                    ann.threads(), ann.actorsPerThread(), ann.actorsBefore(), ann.actorsAfter(),
-                    ann.generator(), ann.verifier(), ann.invocationsPerIteration(),
-                    ann.requireStateEquivalenceImplCheck(), ann.minimizeFailedScenario(),
-                    chooseSequentialSpecification(ann.sequentialSpecification(), testClass), DEFAULT_TIMEOUT_MS));
-        return Stream.concat(stressConfigurations, randomSwitchConfigurations).collect(Collectors.toList());
->>>>>>> 3d025291
     }
 }