--- conflicted
+++ resolved
@@ -60,16 +60,14 @@
     val exception: Throwable
 ) : InvocationResult()
 
-<<<<<<< HEAD
 class InvariantsViolatedInvocationResult(
         val scenario: ExecutionScenario,
-        val message : String
-=======
+        val message : String) : InvocationResult()
+
 /**
  * Obstruction freedom check is requested,
  * but an invocation that hangs has been found.
  */
 class ObstructionFreedomViolationInvocationResult(
     val reason: String
->>>>>>> e859e0fa
 ) : InvocationResult()