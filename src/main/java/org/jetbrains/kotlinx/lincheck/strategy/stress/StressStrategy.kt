--- conflicted
+++ resolved
@@ -53,11 +53,7 @@
             null
         nextWaits = waits?.map { it.iterator() }?.toTypedArray()
         // Create runner
-<<<<<<< HEAD
-        runner = ParallelThreadsRunner(this, testClass, validationFunctions, stateRepresentation)
-=======
-        runner = ParallelThreadsRunner(this, testClass, validationFunctions, waits, testCfg.timeoutMs)
->>>>>>> 3d025291
+        runner = ParallelThreadsRunner(this, testClass, validationFunctions, stateRepresentation, waits, testCfg.timeoutMs)
     }
 
     override fun run(): LincheckFailure? {
