--- conflicted
+++ resolved
@@ -24,25 +24,16 @@
 import org.jetbrains.kotlinx.lincheck.CTestConfiguration;
 import org.jetbrains.kotlinx.lincheck.execution.ExecutionGenerator;
 import org.jetbrains.kotlinx.lincheck.execution.ExecutionScenario;
-<<<<<<< HEAD
-import org.jetbrains.kotlinx.lincheck.strategy.*;
-=======
 import org.jetbrains.kotlinx.lincheck.strategy.ManagedGuarantee;
 import org.jetbrains.kotlinx.lincheck.strategy.Strategy;
 import org.jetbrains.kotlinx.lincheck.strategy.TrustedAtomicPrimitivesKt;
->>>>>>> e1977c31
 import org.jetbrains.kotlinx.lincheck.verifier.Verifier;
 
 import java.lang.reflect.Method;
 import java.util.Arrays;
 import java.util.List;
 
-<<<<<<< HEAD
-import static org.jetbrains.kotlinx.lincheck.strategy.ManagedGuaranteeKt.forAllClasses;
-import static org.jetbrains.kotlinx.lincheck.strategy.ManagedGuaranteeKt.forClasses;
-=======
 import static org.jetbrains.kotlinx.lincheck.strategy.ManagedGuaranteeKt.*;
->>>>>>> e1977c31
 
 /**
  * Configuration for {@link ModelCheckingStrategy random search} strategy.
@@ -59,17 +50,6 @@
             forClasses(
                     kotlinx.coroutines.internal.StackTraceRecoveryKt.class.getName(),
                     kotlinx.coroutines.internal.ExceptionsConstuctorKt.class.getName()
-<<<<<<< HEAD
-            ).ignore().allMethods(),
-            // Manual execution in static initialization methods can lead to a deadlock,
-            // so not thread context switches should be made in them
-            forAllClasses().ignore().methods("<clinit>"),
-            // Some atomic primitives are common and can be analyzed from a higher level of abstraction.
-            // For this purpose they are treated as if they are atomic instructions.
-            forClasses(TrustedAtomicPrimitivesKt::isTrustedPrimitive)
-                    .treatAsAtomic()
-                    .allMethods()
-=======
             ).allMethods().ignore(),
             // Some atomic primitives are common and can be analyzed from a higher level of abstraction.
             // For this purpose they are treated as if they are atomic instructions.
@@ -77,13 +57,13 @@
                     .allMethods()
                     .treatAsAtomic()
 
->>>>>>> e1977c31
     );
 
     public final boolean checkObstructionFreedom;
     public final int hangingDetectionThreshold;
     public final int maxInvocationsPerIteration;
     protected final List<ManagedGuarantee> guarantees;
+
 
     public ModelCheckingCTestConfiguration(Class<?> testClass, int iterations, int threads, int actorsPerThread, int actorsBefore,
                                            int actorsAfter, Class<? extends ExecutionGenerator> generatorClass, Class<? extends Verifier> verifierClass,
