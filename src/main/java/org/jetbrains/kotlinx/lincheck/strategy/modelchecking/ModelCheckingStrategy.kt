--- conflicted
+++ resolved
@@ -147,13 +147,8 @@
      * An abstract node with an execution choice in the interleaving tree.
      */
     private abstract inner class InterleavingNode {
-<<<<<<< HEAD
-        protected var unexploredFraction = 1.0
-        protected lateinit var children: Array<InterleavingNode>
-=======
         private var fractionUnexplored = 1.0
         protected lateinit var choices: Array<InterleavingNode>
->>>>>>> e1977c31
         var isFullyExplored: Boolean = false
             protected set
         val isInitialized: Boolean get() = ::choices.isInitialized
@@ -168,20 +163,12 @@
                 }
                 else -> false
             }
-<<<<<<< HEAD
-            unexploredFraction = if (isFullyExplored) 0.0 else 1.0
-=======
             fractionUnexplored = if (isFullyExplored) 0.0 else 1.0
->>>>>>> e1977c31
         }
 
         fun finishExploration() {
             isFullyExplored = true
-<<<<<<< HEAD
-            unexploredFraction = 0.0
-=======
             fractionUnexplored = 0.0
->>>>>>> e1977c31
         }
 
         protected fun updateExplorationStatistics() {
@@ -191,36 +178,18 @@
             val total = choices.fold(0.0) { acc, node ->
                 acc + node.fractionUnexplored
             }
-<<<<<<< HEAD
-
-            if (children.isEmpty()) return
-            val total = children.fold(0.0) { acc, node ->
-                acc + node.unexploredFraction
-            }
-            unexploredFraction = total / children.size
-            isFullyExplored = children.all { it.isFullyExplored }
-=======
             fractionUnexplored = total / choices.size
             isFullyExplored = choices.all { it.isFullyExplored }
->>>>>>> e1977c31
         }
 
         protected fun chooseUnexploredChild(): Int {
             if (choices.size == 1) return 0
             // choose a weighted random child.
-<<<<<<< HEAD
-            val total = children.sumByDouble { it.unexploredFraction }
-            val random = generationRandom.nextDouble() * total
-            var sumWeight = 0.0
-            children.forEachIndexed { i, child ->
-                sumWeight += child.unexploredFraction
-=======
             val total = choices.sumByDouble { it.fractionUnexplored }
             val random = generationRandom.nextDouble() * total
             var sumWeight = 0.0
             choices.forEachIndexed { i, child ->
                 sumWeight += child.fractionUnexplored
->>>>>>> e1977c31
                 if (sumWeight >= random)
                     return i
             }
