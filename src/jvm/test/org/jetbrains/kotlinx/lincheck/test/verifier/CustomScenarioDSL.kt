--- conflicted
+++ resolved
@@ -67,21 +67,6 @@
     block: ExecutionBuilder.() -> Unit
 ): Pair<ExecutionScenario, ExecutionResult> = ExecutionBuilder().apply(block).buildScenarioWithResults()
 
-<<<<<<< HEAD
-fun actor(function: KFunction<*>, vararg args: Any?, cancelOnSuspension: Boolean = false): Actor {
-    val method = function.javaMethod
-        ?: throw IllegalStateException("The function is a constructor or cannot be represented by a Java Method")
-    require(method.exceptionTypes.all { Throwable::class.java.isAssignableFrom(it) }) { "Not all declared exceptions are Throwable" }
-    return Actor(
-        method = method,
-        arguments = args.toMutableList(),
-        handledExceptions = (method.exceptionTypes as Array<Class<out Throwable>>).toList(),
-        cancelOnSuspension = cancelOnSuspension
-    )
-}
-
-=======
->>>>>>> 84fc1608
 data class Operation(val actor: Actor, val result: Result)
 
 class ThreadExecution : ArrayList<Operation>() {
