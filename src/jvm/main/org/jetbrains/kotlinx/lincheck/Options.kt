/*-
 * #%L
 * Lincheck
 * %%
 * Copyright (C) 2019 - 2020 JetBrains s.r.o.
 * %%
 * This program is free software: you can redistribute it and/or modify
 * it under the terms of the GNU Lesser General Public License as
 * published by the Free Software Foundation, either version 3 of the
 * License, or (at your option) any later version.
 * 
 * This program is distributed in the hope that it will be useful,
 * but WITHOUT ANY WARRANTY; without even the implied warranty of
 * MERCHANTABILITY or FITNESS FOR A PARTICULAR PURPOSE.  See the
 * GNU General Lesser Public License for more details.
 * 
 * You should have received a copy of the GNU General Lesser Public
 * License along with this program.  If not, see
 * <http://www.gnu.org/licenses/lgpl-3.0.html>.
 * #L%
 */
package org.jetbrains.kotlinx.lincheck

import org.jetbrains.kotlinx.lincheck.annotations.Operation
<<<<<<< HEAD
import org.jetbrains.kotlinx.lincheck.nvm.Recover
=======
import org.jetbrains.kotlinx.lincheck.execution.*
>>>>>>> 84fc1608
import org.jetbrains.kotlinx.lincheck.verifier.*

/**
 * Abstract class for test options.
 */
abstract class Options<OPT : Options<OPT, CTEST>, CTEST : CTestConfiguration> {
    internal var logLevel = DEFAULT_LOG_LEVEL
    protected var iterations = CTestConfiguration.DEFAULT_ITERATIONS
    protected var threads = CTestConfiguration.DEFAULT_THREADS
    protected var actorsPerThread = CTestConfiguration.DEFAULT_ACTORS_PER_THREAD
    protected var actorsBefore = CTestConfiguration.DEFAULT_ACTORS_BEFORE
    protected var actorsAfter = CTestConfiguration.DEFAULT_ACTORS_AFTER
    protected var executionGenerator = CTestConfiguration.DEFAULT_EXECUTION_GENERATOR
    protected var verifier = CTestConfiguration.DEFAULT_VERIFIER
    protected var requireStateEquivalenceImplementationCheck = false
    protected var minimizeFailedScenario = CTestConfiguration.DEFAULT_MINIMIZE_ERROR
    protected var sequentialSpecification: Class<*>? = null
    protected var timeoutMs: Long = CTestConfiguration.DEFAULT_TIMEOUT_MS
<<<<<<< HEAD
    protected var recover: Recover = Recover.NO_RECOVER
=======
    protected var customScenarios: MutableList<ExecutionScenario> = mutableListOf()
>>>>>>> 84fc1608

    /**
     * Number of different test scenarios to be executed
     */
    fun iterations(iterations: Int): OPT = applyAndCast {
        this.iterations = iterations
    }

    /**
     * Use the specified number of threads for the parallel part of an execution.
     *
     * Note, that the the actual number of threads can be less due to some restrictions
     * like [Operation.runOnce].
     *
     * @see ExecutionScenario.parallelExecution
     */
    fun threads(threads: Int): OPT = applyAndCast {
        this.threads = threads
    }

    /**
     * Generate the specified number of operations for each thread of the parallel part of an execution.
     *
     * Note, that the the actual number of operations can be less due to some restrictions
     * like [Operation.runOnce].
     *
     * @see ExecutionScenario.parallelExecution
     */
    fun actorsPerThread(actorsPerThread: Int): OPT = applyAndCast {
        this.actorsPerThread = actorsPerThread
    }

    /**
     * Generate the specified number of operation for the initial sequential part of an execution.
     *
     * Note, that the the actual number of operations can be less due to some restrictions
     * like [Operation.runOnce].
     *
     * @see ExecutionScenario.initExecution
     */
    fun actorsBefore(actorsBefore: Int): OPT = applyAndCast {
        this.actorsBefore = actorsBefore
    }

    /**
     * Generate the specified number of operation for the last sequential part of an execution.
     *
     * Note, that the the actual number of operations can be less due to some restrictions
     * like [Operation.runOnce].
     *
     * @see ExecutionScenario.postExecution
     */
    fun actorsAfter(actorsAfter: Int): OPT = applyAndCast {
        this.actorsAfter = actorsAfter
    }

    /**
     * Use the specified execution generator.
     */
    fun executionGenerator(executionGenerator: Class<out ExecutionGenerator?>): OPT = applyAndCast {
        this.executionGenerator = executionGenerator
    }

    /**
     * Use the specified verifier.
     */
    fun verifier(verifier: Class<out Verifier?>): OPT = applyAndCast {
        this.verifier = verifier
    }

    /**
     * Require correctness check of test instance state equivalency relation defined by the user.
     * It checks whether two new instances of a test class are equal.
     * If the check fails [[IllegalStateException]] is thrown.
     */
    fun requireStateEquivalenceImplCheck(require: Boolean): OPT = applyAndCast {
        requireStateEquivalenceImplementationCheck = require
    }

    /**
     * If this feature is enabled and an invalid interleaving has been found,
     * *lincheck* tries to minimize the corresponding scenario in order to
     * construct a smaller one so that the test fails on it as well.
     * Enabled by default.
     */
    fun minimizeFailedScenario(minimizeFailedScenario: Boolean): OPT = applyAndCast {
        this.minimizeFailedScenario = minimizeFailedScenario
    }

    abstract fun createTestConfigurations(testClass: Class<*>): CTEST

    /**
     * Set logging level, [DEFAULT_LOG_LEVEL] is used by default.
     */
    fun logLevel(logLevel: LoggingLevel): OPT = applyAndCast {
        this.logLevel = logLevel
    }

    /**
     * The specified class defines the sequential behavior of the testing data structure;
     * it is used by [Verifier] to build a labeled transition system,
     * and should have the same methods as the testing data structure.
     *
     * By default, the provided concurrent implementation is used in a sequential way.
     */
    fun sequentialSpecification(clazz: Class<*>?): OPT = applyAndCast {
        sequentialSpecification = clazz
    }

    fun recover(recoverModel: Recover): OPT = applyAndCast {
        recover = recoverModel
    }

    /**
     * Examine the specified custom scenario additionally to the generated ones.
     */
    fun addCustomScenario(scenario: ExecutionScenario) = applyAndCast {
        customScenarios.add(scenario)
    }

    /**
     * Internal, DO NOT USE.
     */
    internal fun invocationTimeout(timeoutMs: Long): OPT = applyAndCast {
        this.timeoutMs = timeoutMs
    }

    companion object {
        @Suppress("UNCHECKED_CAST")
        private inline fun <OPT : Options<OPT, CTEST>, CTEST : CTestConfiguration> Options<OPT, CTEST>.applyAndCast(
            block: Options<OPT, CTEST>.() -> Unit
        ) = this.apply {
            block()
        } as OPT
    }
}<|MERGE_RESOLUTION|>--- conflicted
+++ resolved
@@ -22,11 +22,8 @@
 package org.jetbrains.kotlinx.lincheck
 
 import org.jetbrains.kotlinx.lincheck.annotations.Operation
-<<<<<<< HEAD
+import org.jetbrains.kotlinx.lincheck.execution.*
 import org.jetbrains.kotlinx.lincheck.nvm.Recover
-=======
-import org.jetbrains.kotlinx.lincheck.execution.*
->>>>>>> 84fc1608
 import org.jetbrains.kotlinx.lincheck.verifier.*
 
 /**
@@ -45,11 +42,8 @@
     protected var minimizeFailedScenario = CTestConfiguration.DEFAULT_MINIMIZE_ERROR
     protected var sequentialSpecification: Class<*>? = null
     protected var timeoutMs: Long = CTestConfiguration.DEFAULT_TIMEOUT_MS
-<<<<<<< HEAD
+    protected var customScenarios: MutableList<ExecutionScenario> = mutableListOf()
     protected var recover: Recover = Recover.NO_RECOVER
-=======
-    protected var customScenarios: MutableList<ExecutionScenario> = mutableListOf()
->>>>>>> 84fc1608
 
     /**
      * Number of different test scenarios to be executed
@@ -159,15 +153,15 @@
         sequentialSpecification = clazz
     }
 
-    fun recover(recoverModel: Recover): OPT = applyAndCast {
-        recover = recoverModel
-    }
-
     /**
      * Examine the specified custom scenario additionally to the generated ones.
      */
     fun addCustomScenario(scenario: ExecutionScenario) = applyAndCast {
         customScenarios.add(scenario)
+    }
+
+    fun recover(recoverModel: Recover): OPT = applyAndCast {
+        recover = recoverModel
     }
 
     /**
