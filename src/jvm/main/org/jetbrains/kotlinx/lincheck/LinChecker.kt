/*
 * #%L
 * Lincheck
 * %%
 * Copyright (C) 2019 JetBrains s.r.o.
 * %%
 * This program is free software: you can redistribute it and/or modify
 * it under the terms of the GNU Lesser General Public License as
 * published by the Free Software Foundation, either version 3 of the
 * License, or (at your option) any later version.
 *
 * This program is distributed in the hope that it will be useful,
 * but WITHOUT ANY WARRANTY; without even the implied warranty of
 * MERCHANTABILITY or FITNESS FOR A PARTICULAR PURPOSE.  See the
 * GNU General Lesser Public License for more details.
 *
 * You should have received a copy of the GNU General Lesser Public
 * License along with this program.  If not, see
 * <http://www.gnu.org/licenses/lgpl-3.0.html>.
 * #L%
 */
package org.jetbrains.kotlinx.lincheck

import org.jetbrains.kotlinx.lincheck.annotations.*
import org.jetbrains.kotlinx.lincheck.distributed.DistributedCTestConfiguration
import org.jetbrains.kotlinx.lincheck.distributed.stress.Probability
import org.jetbrains.kotlinx.lincheck.execution.*
import org.jetbrains.kotlinx.lincheck.strategy.*
import org.jetbrains.kotlinx.lincheck.verifier.*
import java.util.*
import kotlin.collections.ArrayList
import kotlin.reflect.*

/**
 * This class runs concurrent tests.
 */
class LinChecker (private val testClass: Class<*>, options: Options<*, *>?) {
    private val testStructure = CTestStructure.getFromTestClass(testClass)
    private val testConfigurations: List<CTestConfiguration>
    private val reporter: Reporter

    init {
        val logLevel = options?.logLevel ?: testClass.getAnnotation(LogLevel::class.java)?.value ?: DEFAULT_LOG_LEVEL
        reporter = Reporter(logLevel)
        testConfigurations = if (options != null) listOf(options.createTestConfigurations(testClass))
                             else createFromTestClassAnnotations(testClass)
    }

    /**
     * @throws LincheckAssertionError if the testing data structure is incorrect.
     */
    fun check() {
        val failure = checkImpl() ?: return
        throw LincheckAssertionError(failure)
    }

    /**
     * @return TestReport with information about concurrent test run.
     */
    internal fun checkImpl(): LincheckFailure? {
        check(testConfigurations.isNotEmpty()) { "No Lincheck test configuration to run" }
        for (testCfg in testConfigurations) {
            val failure = testCfg.checkImpl()
            if (failure != null) return failure
        }
        return null
    }

    private fun CTestConfiguration.checkImpl(): LincheckFailure? {
        val exGen = createExecutionGenerator()
        val verifier = createVerifier(checkStateEquivalence = true)
        for (i in customScenarios.indices) {
            val scenario = customScenarios[i]
            scenario.validate()
            reporter.logIteration(i + 1, customScenarios.size, scenario)
            val failure = scenario.run(this, verifier)
            if (failure != null) return failure
        }
        repeat(iterations) { i ->
            val scenario = exGen.nextExecution()
            scenario.validate()
            reporter.logIteration(i + 1 + customScenarios.size, iterations, scenario)
            val failure = scenario.run(this, verifier)
            if (failure != null) {
                val minimizedFailedIteration = if (!minimizeFailedScenario) failure
                                               else failure.minimize(this)
                reporter.logFailedIteration(minimizedFailedIteration)
                return minimizedFailedIteration
            }
        }
        return null
    }

    // Tries to minimize the specified failing scenario to make the error easier to understand.
    // The algorithm is greedy: it tries to remove one actor from the scenario and checks
    // whether a test with the modified one fails with error as well. If it fails,
    // then the scenario has been successfully minimized, and the algorithm tries to minimize it again, recursively.
    // Otherwise, if no actor can be removed so that the generated test fails, the minimization is completed.
    // Thus, the algorithm works in the linear time of the total number of actors.
    private fun LincheckFailure.minimize(testCfg: CTestConfiguration): LincheckFailure {
        reporter.logScenarioMinimization(scenario)
        var minimizedFailure = this
        while (true) {
            minimizedFailure = minimizedFailure.scenario.tryMinimize(testCfg) ?: break
        }
        return minimizedFailure
    }

    private fun ExecutionScenario.tryMinimize(testCfg: CTestConfiguration): LincheckFailure? {
        // Reversed indices to avoid conflicts with in-loop removals
        for (i in parallelExecution.indices.reversed()) {
            for (j in parallelExecution[i].indices.reversed()) {
                val failure = tryMinimize(i + 1, j, testCfg)
                if (failure != null) return failure
            }
        }
        for (j in initExecution.indices.reversed()) {
            val failure = tryMinimize(0, j, testCfg)
            if (failure != null) return failure
        }
        for (j in postExecution.indices.reversed()) {
            val failure = tryMinimize(threads + 1, j, testCfg)
            if (failure != null) return failure
        }
<<<<<<< HEAD
        if (testCfg is DistributedCTestConfiguration<*, *>) {
            return minimizeDSFailure(testCfg, verifier)
        }
        return this
    }

    private fun LincheckFailure.minimizeDSFailure(testCfg: DistributedCTestConfiguration<*, *>, verifier: Verifier): LincheckFailure  {
        val queue = LinkedList(testCfg.nextConfigurations())
        var res = this
        while(queue.size != 0) {
            val nextTestCfg = queue.poll()
            val newFailedIteration = res.scenario.tryMinimize(nextTestCfg, verifier)
            if (newFailedIteration != null) {
                res = newFailedIteration
                queue.addAll(nextTestCfg.nextConfigurations())
            }
        }
        while (Probability.failedNodesExpectation > 0) {
            Probability.failedNodesExpectation--
            val newFailedIteration = res.scenario.tryMinimize(testCfg, verifier)
            if (newFailedIteration != null) {
                res = newFailedIteration
            } else {
                Probability.failedNodesExpectation = -1
                return res
            }
        }
        Probability.failedNodesExpectation = -1
        return res
    }

    private fun ExecutionScenario.tryMinimize(testCfg: CTestConfiguration, verifier: Verifier) =
        if (isValid) run(testCfg, verifier) else null
=======
        return null
    }

    private fun ExecutionScenario.tryMinimize(threadId: Int, position: Int, testCfg: CTestConfiguration): LincheckFailure? {
        val newScenario = this.copy()
        val actors = newScenario[threadId] as MutableList<Actor>
        actors.removeAt(position)
        if (actors.isEmpty() && threadId != 0 && threadId != newScenario.threads + 1) {
            // Also remove the empty thread
            newScenario.parallelExecution.removeAt(threadId - 1)
        }
        return if (newScenario.isValid) {
            val verifier = testCfg.createVerifier(checkStateEquivalence = false)
            newScenario.run(testCfg, verifier)
        } else null
    }
>>>>>>> 9e79fd6d

    private fun ExecutionScenario.run(testCfg: CTestConfiguration, verifier: Verifier): LincheckFailure? =
        testCfg.createStrategy(
            testClass = testClass,
            scenario = this,
            validationFunctions = testStructure.validationFunctions,
            stateRepresentationMethod = testStructure.stateRepresentation,
            verifier = verifier
        ).run()

    private fun ExecutionScenario.copy() = ExecutionScenario(
        ArrayList(initExecution),
        parallelExecution.map { ArrayList(it) },
        ArrayList(postExecution)
    )

    private val ExecutionScenario.isValid: Boolean
        get() = !isParallelPartEmpty &&
                (!hasSuspendableActors() || (!hasSuspendableActorsInInitPart && !hasPostPartAndSuspendableActors))

    private fun ExecutionScenario.validate() {
        require(!isParallelPartEmpty) {
            "The generated scenario has empty parallel part"
        }
        if (hasSuspendableActors()) {
            require(!hasSuspendableActorsInInitPart) {
                "The generated scenario for the test class with suspendable methods contains suspendable actors in initial part"
            }
            require(!hasPostPartAndSuspendableActors) {
                "The generated scenario  for the test class with suspendable methods has non-empty post part"
            }
        }
    }

    private val ExecutionScenario.hasSuspendableActorsInInitPart get() =
        initExecution.stream().anyMatch(Actor::isSuspendable)
    private val ExecutionScenario.hasPostPartAndSuspendableActors get() =
        (parallelExecution.stream().anyMatch { actors -> actors.stream().anyMatch { it.isSuspendable } } && postExecution.size > 0)
    private val ExecutionScenario.isParallelPartEmpty get() =
        parallelExecution.map { it.size }.sum() == 0


    private fun CTestConfiguration.createVerifier(checkStateEquivalence: Boolean) =
        verifierClass.getConstructor(Class::class.java).newInstance(sequentialSpecification).also {
            if (!checkStateEquivalence) return@also
            val stateEquivalenceCorrect = it.checkStateEquivalenceImplementation()
            if (!stateEquivalenceCorrect) {
                if (requireStateEquivalenceImplCheck) {
                    val errorMessage = StringBuilder().appendStateEquivalenceViolationMessage(sequentialSpecification).toString()
                    error(errorMessage)
                } else {
                    reporter.logStateEquivalenceViolation(sequentialSpecification)
                }
            }
        }

    private fun CTestConfiguration.createExecutionGenerator() =
        generatorClass.getConstructor(
            CTestConfiguration::class.java,
            CTestStructure::class.java
        ).newInstance(this, testStructure)

    // This companion object is used for backwards compatibility.
    companion object {
        /**
         * Runs the specified concurrent tests. If [options] is null, the provided on
         * the testing class `@...CTest` annotations are used to specify the test parameters.
         *
         * @throws AssertionError if any of the tests fails.
         */
        @JvmOverloads
        @JvmStatic
        fun check(testClass: Class<*>, options: Options<*, *>? = null) {
            LinChecker(testClass, options).check()
        }
    }
}


/**
 * This is a short-cut for the following code:
 * ```
 *  val options = ...
 *  LinChecker.check(testClass, options)
 * ```
 */
fun <O : Options<O, *>> O.check(testClass: Class<*>) = LinChecker.check(testClass, this)

/**
 * This is a short-cut for the following code:
 * ```
 *  val options = ...
 *  LinChecker.check(testClass.java, options)
 * ```
 */
fun <O : Options<O, *>> O.check(testClass: KClass<*>) = this.check(testClass.java)

internal fun <O : Options<O, *>> O.checkImpl(testClass: Class<*>) = LinChecker(testClass, this).checkImpl()<|MERGE_RESOLUTION|>--- conflicted
+++ resolved
@@ -22,13 +22,9 @@
 package org.jetbrains.kotlinx.lincheck
 
 import org.jetbrains.kotlinx.lincheck.annotations.*
-import org.jetbrains.kotlinx.lincheck.distributed.DistributedCTestConfiguration
-import org.jetbrains.kotlinx.lincheck.distributed.stress.Probability
 import org.jetbrains.kotlinx.lincheck.execution.*
 import org.jetbrains.kotlinx.lincheck.strategy.*
 import org.jetbrains.kotlinx.lincheck.verifier.*
-import java.util.*
-import kotlin.collections.ArrayList
 import kotlin.reflect.*
 
 /**
@@ -43,7 +39,7 @@
         val logLevel = options?.logLevel ?: testClass.getAnnotation(LogLevel::class.java)?.value ?: DEFAULT_LOG_LEVEL
         reporter = Reporter(logLevel)
         testConfigurations = if (options != null) listOf(options.createTestConfigurations(testClass))
-                             else createFromTestClassAnnotations(testClass)
+        else createFromTestClassAnnotations(testClass)
     }
 
     /**
@@ -83,7 +79,7 @@
             val failure = scenario.run(this, verifier)
             if (failure != null) {
                 val minimizedFailedIteration = if (!minimizeFailedScenario) failure
-                                               else failure.minimize(this)
+                else failure.minimize(this)
                 reporter.logFailedIteration(minimizedFailedIteration)
                 return minimizedFailedIteration
             }
@@ -122,41 +118,6 @@
             val failure = tryMinimize(threads + 1, j, testCfg)
             if (failure != null) return failure
         }
-<<<<<<< HEAD
-        if (testCfg is DistributedCTestConfiguration<*, *>) {
-            return minimizeDSFailure(testCfg, verifier)
-        }
-        return this
-    }
-
-    private fun LincheckFailure.minimizeDSFailure(testCfg: DistributedCTestConfiguration<*, *>, verifier: Verifier): LincheckFailure  {
-        val queue = LinkedList(testCfg.nextConfigurations())
-        var res = this
-        while(queue.size != 0) {
-            val nextTestCfg = queue.poll()
-            val newFailedIteration = res.scenario.tryMinimize(nextTestCfg, verifier)
-            if (newFailedIteration != null) {
-                res = newFailedIteration
-                queue.addAll(nextTestCfg.nextConfigurations())
-            }
-        }
-        while (Probability.failedNodesExpectation > 0) {
-            Probability.failedNodesExpectation--
-            val newFailedIteration = res.scenario.tryMinimize(testCfg, verifier)
-            if (newFailedIteration != null) {
-                res = newFailedIteration
-            } else {
-                Probability.failedNodesExpectation = -1
-                return res
-            }
-        }
-        Probability.failedNodesExpectation = -1
-        return res
-    }
-
-    private fun ExecutionScenario.tryMinimize(testCfg: CTestConfiguration, verifier: Verifier) =
-        if (isValid) run(testCfg, verifier) else null
-=======
         return null
     }
 
@@ -173,7 +134,6 @@
             newScenario.run(testCfg, verifier)
         } else null
     }
->>>>>>> 9e79fd6d
 
     private fun ExecutionScenario.run(testCfg: CTestConfiguration, verifier: Verifier): LincheckFailure? =
         testCfg.createStrategy(
