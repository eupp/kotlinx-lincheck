/*
 * #%L
 * Lincheck
 * %%
 * Copyright (C) 2019 JetBrains s.r.o.
 * %%
 * This program is free software: you can redistribute it and/or modify
 * it under the terms of the GNU Lesser General Public License as
 * published by the Free Software Foundation, either version 3 of the
 * License, or (at your option) any later version.
 *
 * This program is distributed in the hope that it will be useful,
 * but WITHOUT ANY WARRANTY; without even the implied warranty of
 * MERCHANTABILITY or FITNESS FOR A PARTICULAR PURPOSE.  See the
 * GNU General Lesser Public License for more details.
 *
 * You should have received a copy of the GNU General Lesser Public
 * License along with this program.  If not, see
 * <http://www.gnu.org/licenses/lgpl-3.0.html>.
 * #L%
 */
package org.jetbrains.kotlinx.lincheck

import org.jetbrains.kotlinx.lincheck.annotations.*
import org.jetbrains.kotlinx.lincheck.execution.*
import org.jetbrains.kotlinx.lincheck.nvm.Crash
import org.jetbrains.kotlinx.lincheck.nvm.Probability
import org.jetbrains.kotlinx.lincheck.strategy.*
import org.jetbrains.kotlinx.lincheck.strategy.stress.StressCTestConfiguration
import org.jetbrains.kotlinx.lincheck.verifier.*
import kotlin.reflect.*

/**
 * This class runs concurrent tests.
 */
class LinChecker (private val testClass: Class<*>, options: Options<*, *>?) {
    private val testStructure = CTestStructure.getFromTestClass(testClass)
    private val testConfigurations: List<CTestConfiguration>
    private val reporter: Reporter

    init {
        val logLevel = options?.logLevel ?: testClass.getAnnotation(LogLevel::class.java)?.value ?: DEFAULT_LOG_LEVEL
        reporter = Reporter(logLevel)
        testConfigurations = if (options != null) listOf(options.createTestConfigurations(testClass))
                             else createFromTestClassAnnotations(testClass)
    }

    /**
     * @throws LincheckAssertionError if the testing data structure is incorrect.
     */
    fun check() {
        val failure = checkImpl() ?: return
        throw LincheckAssertionError(failure)
    }

    /**
     * @return TestReport with information about concurrent test run.
     */
    internal fun checkImpl(): LincheckFailure? {
        check(testConfigurations.isNotEmpty()) { "No Lincheck test configuration to run" }
        for (testCfg in testConfigurations) {
            val failure = testCfg.checkImpl()
            if (failure != null) return failure
        }
        return null
    }

    private fun CTestConfiguration.checkImpl(): LincheckFailure? {
        val exGen = createExecutionGenerator()
        val verifier = createVerifier(checkStateEquivalence = true)
        for (i in customScenarios.indices) {
            val scenario = customScenarios[i]
            scenario.validate()
            reporter.logIteration(i + 1, customScenarios.size, scenario)
            val failure = scenario.run(this, verifier)
            if (failure != null) return failure
        }
        repeat(iterations) { i ->
            Probability.setSeed(i)
            val scenario = exGen.nextExecution()
            scenario.validate()
            reporter.logIteration(i + 1 + customScenarios.size, iterations, scenario)
            val failure = scenario.run(this, verifier)
            if (failure != null) {
                val minimizedFailedIteration = if (!minimizeFailedScenario) failure
                                               else failure.minimize(this)
                reporter.logFailedIteration(minimizedFailedIteration)
                return minimizedFailedIteration
            }
        }
        return null
    }

    // Tries to minimize the specified failing scenario to make the error easier to understand.
    // The algorithm is greedy: it tries to remove one actor from the scenario and checks
    // whether a test with the modified one fails with error as well. If it fails,
    // then the scenario has been successfully minimized, and the algorithm tries to minimize it again, recursively.
    // Otherwise, if no actor can be removed so that the generated test fails, the minimization is completed.
    // Thus, the algorithm works in the linear time of the total number of actors.
    private fun LincheckFailure.minimize(testCfg: CTestConfiguration): LincheckFailure {
        reporter.logScenarioMinimization(scenario)
        var minimizedFailure = this
        while (true) {
            minimizedFailure = minimizedFailure.scenario.tryMinimize(testCfg) ?: break
        }
        return minimizedFailure
    }

    private fun ExecutionScenario.tryMinimize(testCfg: CTestConfiguration): LincheckFailure? {
        // Reversed indices to avoid conflicts with in-loop removals
        for (i in parallelExecution.indices.reversed()) {
            for (j in parallelExecution[i].indices.reversed()) {
                val failure = tryMinimize(i + 1, j, testCfg)
                if (failure != null) return failure
            }
        }
        for (j in initExecution.indices.reversed()) {
            val failure = tryMinimize(0, j, testCfg)
            if (failure != null) return failure
        }
        for (j in postExecution.indices.reversed()) {
            val failure = tryMinimize(threads + 1, j, testCfg)
            if (failure != null) return failure
        }
        if (testCfg is StressCTestConfiguration && testCfg.recoverabilityModel.crashes)
            return minimizeCrashes(testCfg).also { Probability.resetExpectedCrashes() }
        return null
    }

    private fun ExecutionScenario.tryMinimize(threadId: Int, position: Int, testCfg: CTestConfiguration): LincheckFailure? {
        val newScenario = this.copy()
        val actors = newScenario[threadId] as MutableList<Actor>
        actors.removeAt(position)
        if (actors.isEmpty() && threadId != 0 && threadId != newScenario.threads + 1) {
            // Also remove the empty thread
            newScenario.parallelExecution.removeAt(threadId - 1)
        }
<<<<<<< HEAD
        return newScenario.runTryMinimize(testCfg)
    }

    private fun ExecutionScenario.runTryMinimize(testCfg: CTestConfiguration): LincheckFailure? {
        setThreadIds()
        return if (isValid) run(testCfg, testCfg.createVerifier()) else null
    }

    private fun IncorrectResultsFailure.crashesNumber() = results.crashes.sumBy { it.size }

    private fun ExecutionScenario.minimizeCrashes(
        testCfg: CTestConfiguration,
        crashes: Int = testCfg.recoverabilityModel.defaultExpectedCrashes() + 1 // +1 here to replace proxy exceptions with normal ones
    ): LincheckFailure? {
        Probability.minimizeCrashes(crashes - 1)
        repeat(100) {
            Crash.useProxyCrash = false
            val newIteration = runTryMinimize(testCfg)
            Crash.useProxyCrash = true
            if (newIteration != null
                && newIteration is IncorrectResultsFailure
                && newIteration.crashesNumber() < crashes
            ) return newIteration.scenario.minimizeCrashes(testCfg, newIteration.crashesNumber())
        }
        return null
    }

    private fun List<Actor>.setThreadId(threadId: Int) = forEach { actor -> actor.setThreadId(threadId) }
    private fun ExecutionScenario.setThreadIds() {
        parallelExecution.forEachIndexed { index, actors -> actors.setThreadId(index + 1) }
        postExecution.setThreadId(parallelExecution.size + 1)
=======
        return if (newScenario.isValid) {
            val verifier = testCfg.createVerifier(checkStateEquivalence = false)
            newScenario.run(testCfg, verifier)
        } else null
>>>>>>> bc81aea8
    }

    private fun ExecutionScenario.run(testCfg: CTestConfiguration, verifier: Verifier): LincheckFailure? =
        testCfg.createStrategy(
            testClass = testClass,
            scenario = this,
            validationFunctions = testStructure.validationFunctions,
            stateRepresentationMethod = testStructure.stateRepresentation,
            verifier = verifier
        ).run()

    private fun ExecutionScenario.copy() = ExecutionScenario(
        ArrayList(initExecution),
        parallelExecution.map { ArrayList(it) },
        ArrayList(postExecution)
    )

    private val ExecutionScenario.isValid: Boolean
        get() = !isParallelPartEmpty &&
                (!hasSuspendableActors() || (!hasSuspendableActorsInInitPart && !hasPostPartAndSuspendableActors))

    private fun ExecutionScenario.validate() {
        require(!isParallelPartEmpty) {
            "The generated scenario has empty parallel part"
        }
        if (hasSuspendableActors()) {
            require(!hasSuspendableActorsInInitPart) {
                "The generated scenario for the test class with suspendable methods contains suspendable actors in initial part"
            }
            require(!hasPostPartAndSuspendableActors) {
                "The generated scenario  for the test class with suspendable methods has non-empty post part"
            }
        }
    }

    private val ExecutionScenario.hasSuspendableActorsInInitPart get() =
        initExecution.stream().anyMatch(Actor::isSuspendable)
    private val ExecutionScenario.hasPostPartAndSuspendableActors get() =
        (parallelExecution.stream().anyMatch { actors -> actors.stream().anyMatch { it.isSuspendable } } && postExecution.size > 0)
    private val ExecutionScenario.isParallelPartEmpty get() =
        parallelExecution.map { it.size }.sum() == 0


    private fun CTestConfiguration.createVerifier(checkStateEquivalence: Boolean) =
        verifierClass.getConstructor(Class::class.java).newInstance(sequentialSpecification).also {
            if (!checkStateEquivalence) return@also
            val stateEquivalenceCorrect = it.checkStateEquivalenceImplementation()
            if (!stateEquivalenceCorrect) {
                if (requireStateEquivalenceImplCheck) {
                    val errorMessage = StringBuilder().appendStateEquivalenceViolationMessage(sequentialSpecification).toString()
                    error(errorMessage)
                } else {
                    reporter.logStateEquivalenceViolation(sequentialSpecification)
                }
            }
        }

    private fun CTestConfiguration.createExecutionGenerator() =
        generatorClass.getConstructor(
            CTestConfiguration::class.java,
            CTestStructure::class.java
        ).newInstance(this, testStructure)

    // This companion object is used for backwards compatibility.
    companion object {
        /**
         * Runs the specified concurrent tests. If [options] is null, the provided on
         * the testing class `@...CTest` annotations are used to specify the test parameters.
         *
         * @throws AssertionError if any of the tests fails.
         */
        @JvmOverloads
        @JvmStatic
        fun check(testClass: Class<*>, options: Options<*, *>? = null) {
            LinChecker(testClass, options).check()
        }
    }
}


/**
 * This is a short-cut for the following code:
 * ```
 *  val options = ...
 *  LinChecker.check(testClass, options)
 * ```
 */
fun <O : Options<O, *>> O.check(testClass: Class<*>) = LinChecker.check(testClass, this)

/**
 * This is a short-cut for the following code:
 * ```
 *  val options = ...
 *  LinChecker.check(testClass.java, options)
 * ```
 */
fun <O : Options<O, *>> O.check(testClass: KClass<*>) = this.check(testClass.java)

internal fun <O : Options<O, *>> O.checkImpl(testClass: Class<*>) = LinChecker(testClass, this).checkImpl()<|MERGE_RESOLUTION|>--- conflicted
+++ resolved
@@ -135,13 +135,15 @@
             // Also remove the empty thread
             newScenario.parallelExecution.removeAt(threadId - 1)
         }
-<<<<<<< HEAD
         return newScenario.runTryMinimize(testCfg)
     }
 
     private fun ExecutionScenario.runTryMinimize(testCfg: CTestConfiguration): LincheckFailure? {
         setThreadIds()
-        return if (isValid) run(testCfg, testCfg.createVerifier()) else null
+        return if (newScenario.isValid) {
+            val verifier = testCfg.createVerifier(checkStateEquivalence = false)
+            newScenario.run(testCfg, verifier)
+        } else null
     }
 
     private fun IncorrectResultsFailure.crashesNumber() = results.crashes.sumBy { it.size }
@@ -167,12 +169,6 @@
     private fun ExecutionScenario.setThreadIds() {
         parallelExecution.forEachIndexed { index, actors -> actors.setThreadId(index + 1) }
         postExecution.setThreadId(parallelExecution.size + 1)
-=======
-        return if (newScenario.isValid) {
-            val verifier = testCfg.createVerifier(checkStateEquivalence = false)
-            newScenario.run(testCfg, verifier)
-        } else null
->>>>>>> bc81aea8
     }
 
     private fun ExecutionScenario.run(testCfg: CTestConfiguration, verifier: Verifier): LincheckFailure? =
