--- conflicted
+++ resolved
@@ -153,14 +153,10 @@
         if (results[iThread].compareAndSet(null, Thread.currentThread())) {
             while (results[iThread].value === currentThread) {
                 val timeLeft = deadline - System.currentTimeMillis()
-<<<<<<< HEAD
-                if (timeLeft <= 0) throw LincheckTimeoutException()
-=======
                 if (timeLeft <= 0) {
                     hangDetected = true
-                    throw TimeoutException()
+                    throw LincheckTimeoutException()
                 }
->>>>>>> 9e79fd6d
                 LockSupport.parkNanos(timeLeft * 1_000_000)
             }
         }
