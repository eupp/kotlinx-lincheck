/*
 * #%L
 * Lincheck
 * %%
 * Copyright (C) 2019 - 2020 JetBrains s.r.o.
 * %%
 * This program is free software: you can redistribute it and/or modify
 * it under the terms of the GNU Lesser General Public License as
 * published by the Free Software Foundation, either version 3 of the
 * License, or (at your option) any later version.
 * 
 * This program is distributed in the hope that it will be useful,
 * but WITHOUT ANY WARRANTY; without even the implied warranty of
 * MERCHANTABILITY or FITNESS FOR A PARTICULAR PURPOSE.  See the
 * GNU General Lesser Public License for more details.
 * 
 * You should have received a copy of the GNU General Lesser Public
 * License along with this program.  If not, see
 * <http://www.gnu.org/licenses/lgpl-3.0.html>.
 * #L%
 */
package org.jetbrains.kotlinx.lincheck.strategy.managed

import kotlinx.coroutines.*
import org.jetbrains.kotlinx.lincheck.*
import org.jetbrains.kotlinx.lincheck.CancellationResult.*
import org.jetbrains.kotlinx.lincheck.execution.*
import org.jetbrains.kotlinx.lincheck.runner.*
import org.jetbrains.kotlinx.lincheck.strategy.*
import org.jetbrains.kotlinx.lincheck.verifier.*
import org.objectweb.asm.*
import java.io.*
import java.util.*
import kotlin.collections.set

/**
 * This is an abstraction for all managed strategies, which encapsulated
 * the required byte-code transformation and [running][Runner] logic and provides
 * a high-level level interface to implement the strategy logic.
 *
 * It is worth noting that here we also solve all the transformation
 * and class loading problems.
 */
abstract class ManagedStrategy(
    private val testClass: TestClass,
    scenario: ExecutionScenario,
    private val verifier: Verifier,
    private val validationFunctions: List<ValidationFunction>,
    private val stateRepresentationFunction: StateRepresentationFunction?,
    private val testCfg: ManagedCTestConfiguration
) : Strategy(scenario), Closeable {
    // The number of parallel threads.
    protected val nThreads: Int = scenario.parallelExecution.size
    // Runner for scenario invocations,
    // can be replaced with a new one for trace construction.
    private var runner: Runner
    // Shares location ids between class transformers in order
    // to keep them different in different code locations.
    private val codeLocationIdProvider = CodeLocationIdProvider()

    // == EXECUTION CONTROL FIELDS ==

    // Which thread is allowed to perform operations?
    @Volatile
    protected var currentThread: Int = 0
    // Which threads finished all the operations?
    private val finished = BooleanArray(nThreads) { false }
    // Which threads are suspended?
    private val isSuspended = BooleanArray(nThreads) { false }
    // Current actor id for each thread.
    protected val currentActorId = IntArray(nThreads)
    // Ihe number of entered but not left (yet) blocks that should be ignored by the strategy analysis for each thread.
    private val ignoredSectionDepth = IntArray(nThreads) { 0 }
    // Detector of loops or hangs (i.e. active locks).
    private lateinit var loopDetector: LoopDetector
    // Tracker of acquisitions and releases of monitors.
    private lateinit var monitorTracker: MonitorTracker

    // InvocationResult that was observed by the strategy during the execution (e.g., a deadlock).
    @Volatile
    protected var suddenInvocationResult: InvocationResult? = null

    // == TRACE CONSTRUCTION FIELDS ==

    // Whether an additional information requires for the trace construction should be collected.
    private var collectTrace = false
    // Whether state representations (see `@StateRepresentation`) should be collected after interleaving events.
    private val collectStateRepresentation get() = collectTrace && stateRepresentationFunction != null
    // Trace point constructors, where `tracePointConstructors[id]`
    // stores a constructor for the corresponding code location.
    private val tracePointConstructors: MutableList<TracePointConstructor> = ArrayList()
    // Collector of all events in the execution such as thread switches.
    private var traceCollector: TraceCollector? = null // null when `collectTrace` is false
    // Stores the currently execuring methods call stack for each thread.
    private val callStackTrace = Array(nThreads) { mutableListOf<CallStackTraceElement>() }
    // Stores the global number of method calls.
    private var methodCallNumber = 0
    // In case of suspension, the call stack of the corresponding `suspend`
    // methods is stored here, so that the same method call identifiers are
    // used on resumption, and the trace point before and after the suspension
    // correspond to the same method call in the trace.
    private val suspendedFunctionsStack = Array(nThreads) { mutableListOf<Int>() }

    init {
        runner = createRunner()
        // The managed state should be initialized before еру test class transformation.
        try {
            initializeManagedState()
            runner.initialize()
        } catch (t: Throwable) {
            runner.close()
            throw t
        }
    }

    private fun createRunner(): Runner =
        ManagedStrategyRunner(this, testClass, validationFunctions, stateRepresentationFunction, testCfg.timeoutMs, UseClocks.ALWAYS)

    private fun initializeManagedState() {
        ManagedStrategyStateHolder.setState(runner.classLoader as ClassLoader, this, testClass)
    }

    override fun createTransformer(cv: ClassVisitor): ClassVisitor = ManagedStrategyTransformer(
        cv = cv,
        tracePointConstructors = tracePointConstructors,
        guarantees = testCfg.guarantees,
        eliminateLocalObjects = testCfg.eliminateLocalObjects,
        collectStateRepresentation = collectStateRepresentation,
        constructTraceRepresentation = collectTrace,
        codeLocationIdProvider = codeLocationIdProvider
    )

    override fun needsTransformation(): Boolean = true

    override fun run(): LincheckFailure? = runImpl().also { close() }

    // == STRATEGY INTERFACE METHODS ==

    /**
     * This method implements the strategy logic.
     */
    protected abstract fun runImpl(): LincheckFailure?

    /**
     * This method is invoked before every thread context switch.
     * @param iThread current thread that is about to be switched
     * @param mustSwitch whether the switch is not caused by strategy and is a must-do (e.g, because of monitor wait)
     */
    protected open fun onNewSwitch(iThread: Int, mustSwitch: Boolean) {}

    /**
     * Returns whether thread should switch at the switch point.
     * @param iThread the current thread
     */
    protected abstract fun shouldSwitch(iThread: Int): Boolean

    /**
     * Choose a thread to switch from thread [iThread].
     * @return id the chosen thread
     */
    protected abstract fun chooseThread(iThread: Int): Int

    /**
     * Returns all data to the initial state.
     */
    protected open fun initializeInvocation() {
        finished.fill(false)
        isSuspended.fill(false)
        currentActorId.fill(-1)
        loopDetector = LoopDetector(testCfg.hangingDetectionThreshold)
        monitorTracker = MonitorTracker(nThreads)
        traceCollector = if (collectTrace) TraceCollector() else null
        suddenInvocationResult = null
        ignoredSectionDepth.fill(0)
        callStackTrace.forEach { it.clear() }
        suspendedFunctionsStack.forEach { it.clear() }
        ManagedStrategyStateHolder.resetState(runner.classLoader as ClassLoader, testClass)
    }

    // == BASIC STRATEGY METHODS ==

    /**
     * Checks whether the [result] is a failing one or is [CompletedInvocationResult]
     * but the verification fails, and return the corresponding failure.
     * Returns `null` if the result is correct.
     */
    protected fun checkResult(result: InvocationResult): LincheckFailure? = when (result) {
        is CompletedInvocationResult -> {
            if (verifier.verifyResults(scenario, result.results)) null
            else IncorrectResultsFailure(scenario, result.results, collectTrace(result))
        }
        else -> result.toLincheckFailure(scenario, collectTrace(result))
    }

    /**
     * Re-runs the last invocation to collect its trace.
     */
    private fun collectTrace(failingResult: InvocationResult): Trace? {
        val detectedByStrategy = suddenInvocationResult != null
        val canCollectTrace = when {
            detectedByStrategy -> true // ObstructionFreedomViolationInvocationResult or UnexpectedExceptionInvocationResult
            failingResult is CompletedInvocationResult -> true
            failingResult is ValidationFailureInvocationResult -> true
            else -> false
        }

        if (!canCollectTrace) {
            // Interleaving events can be collected almost always,
            // except for the strange cases such as Runner's timeout or exceptions in LinCheck.
            return null
        }
        // Re-transform class constructing trace
        collectTrace = true
        // Replace the current runner with a new one in order to use a new
        // `TransformationClassLoader` with a transformer that inserts the trace collection logic.
        runner.close()
        runner = createRunner()
        initializeManagedState()
        runner.initialize()
        val loggedResults = runInvocation()
        val sameResultTypes = loggedResults.javaClass == failingResult.javaClass
        val sameResults = loggedResults !is CompletedInvocationResult || failingResult !is CompletedInvocationResult || loggedResults.results == failingResult.results
        check(sameResultTypes && sameResults) {
            StringBuilder().apply {
<<<<<<< HEAD
                appendLine("Non-determinism found. Probably caused by non-deterministic code (WeakHashMap, Object.hashCode, etc).")
                appendLine("Reporting scenario without execution trace.")
                appendLine(loggedResults.asLincheckFailureWithoutTrace().toString())
=======
                appendln("Non-determinism found. Probably caused by non-deterministic code (WeakHashMap, Object.hashCode, etc).")
                appendln("== Reporting the first execution without execution trace ==")
                appendln(failingResult.asLincheckFailureWithoutTrace())
                appendln("== Reporting the second execution ==")
                appendln(loggedResults.toLincheckFailure(scenario, Trace(traceCollector!!.trace, testCfg.verboseTrace)).toString())
>>>>>>> 9e79fd6d
            }.toString()
        }
        return Trace(traceCollector!!.trace, testCfg.verboseTrace)
    }

    /**
     * Runs the next invocation with the same [scenario][ExecutionScenario].
     */
    protected fun runInvocation(): InvocationResult {
        initializeInvocation()
        val result = runner.run()
        // Has strategy already determined the invocation result?
        suddenInvocationResult?.let { return it  }
        return result
    }

    private fun failIfObstructionFreedomIsRequired(lazyMessage: () -> String) {
        if (testCfg.checkObstructionFreedom && !curActorIsBlocking && !concurrentActorCausesBlocking) {
            suddenInvocationResult = ObstructionFreedomViolationInvocationResult(lazyMessage())
            // Forcibly finish the current execution by throwing an exception.
            throw ForcibleExecutionFinishException
        }
    }

    private val curActorIsBlocking: Boolean
        get() = scenario.parallelExecution[currentThread][currentActorId[currentThread]].blocking

    private val concurrentActorCausesBlocking: Boolean
        get() = currentActorId.mapIndexed { iThread, actorId ->
                    if (iThread != currentThread && !finished[iThread])
                        scenario.parallelExecution[iThread][actorId]
                    else null
                }.filterNotNull().any { it.causesBlocking }

    private fun checkLiveLockHappened(interleavingEventsCount: Int) {
        if (interleavingEventsCount > ManagedCTestConfiguration.LIVELOCK_EVENTS_THRESHOLD) {
            suddenInvocationResult = DeadlockInvocationResult(collectThreadDump(runner))
            // Forcibly finish the current execution by throwing an exception.
            throw ForcibleExecutionFinishException
        }
    }

    override fun close() {
        runner.close()
    }

    // == EXECUTION CONTROL METHODS ==

    /**
     * Create a new switch point, where a thread context switch can occur.
     * @param iThread the current thread
     * @param iThread the number of the executed thread according to the [scenario][ExecutionScenario].
     * @param codeLocation the byte-code location identifier of the point in code.
     */
    private fun newSwitchPoint(iThread: Int, codeLocation: Int, tracePoint: TracePoint?) {
        if (!isTestThread(iThread)) return // can switch only test threads
        if (inIgnoredSection(iThread)) return // cannot suspend in ignored sections
        check(iThread == currentThread)
        var isLoop = false
        if (loopDetector.visitCodeLocation(iThread, codeLocation)) {
            failIfObstructionFreedomIsRequired {
                // Log the last event that caused obstruction freedom violation
                traceCollector?.passCodeLocation(tracePoint)
                "Obstruction-freedom is required but an active lock has been found"
            }
            checkLiveLockHappened(loopDetector.totalOperations)
            isLoop = true
        }
        val shouldSwitch = shouldSwitch(iThread) or isLoop
        if (shouldSwitch) {
            val reason = if (isLoop) SwitchReason.ACTIVE_LOCK else SwitchReason.STRATEGY_SWITCH
            switchCurrentThread(iThread, reason)
        }
        traceCollector?.passCodeLocation(tracePoint)
        // continue the operation
    }

    /**
     * This method is executed as the first thread action.
     * @param iThread the number of the executed thread according to the [scenario][ExecutionScenario].
     */
    open fun onStart(iThread: Int) {
        awaitTurn(iThread)
    }

    /**
     * This method is executed as the last thread action if no exception has been thrown.
     * @param iThread the number of the executed thread according to the [scenario][ExecutionScenario].
     */
    open fun onFinish(iThread: Int) {
        awaitTurn(iThread)
        finished[iThread] = true
        traceCollector?.finishThread(iThread)
        doSwitchCurrentThread(iThread, true)
    }

    /**
     * This method is executed if an exception has been thrown.
     * @param iThread the number of the executed thread according to the [scenario][ExecutionScenario].
     * @param exception the exception that was thrown
     */
    open fun onFailure(iThread: Int, exception: Throwable) {
        // Despite the fact that the corresponding failure will be detected by the runner,
        // the managed strategy can construct a trace to reproduce this failure.
        // Let's then store the corresponding failing result and construct the trace.
        if (exception === ForcibleExecutionFinishException) return // not a forcible execution finish
        suddenInvocationResult = UnexpectedExceptionInvocationResult(wrapInvalidAccessFromUnnamedModuleExceptionWithDescription(exception))
    }

    override fun onActorStart(iThread: Int) {
        currentActorId[iThread]++
        callStackTrace[iThread].clear()
        suspendedFunctionsStack[iThread].clear()
        loopDetector.reset(iThread)
    }

    /**
     * Returns whether the specified thread is active and
     * can continue its execution (i.e. is not blocked/finished).
     */
    private fun isActive(iThread: Int): Boolean =
        !finished[iThread] &&
        !monitorTracker.isWaiting(iThread) &&
        !(isSuspended[iThread] && !runner.isCoroutineResumed(iThread, currentActorId[iThread]))

    /**
     * Waits until the specified thread can continue
     * the execution according to the strategy decision.
     */
    private fun awaitTurn(iThread: Int) {
        // Wait actively until the thread is allowed to continue
        while (currentThread != iThread) {
            // Finish forcibly if an error occurred and we already have an `InvocationResult`.
            if (suddenInvocationResult != null) throw ForcibleExecutionFinishException
            Thread.yield()
        }
    }

    /**
     * A regular context thread switch to another thread.
     */
    private fun switchCurrentThread(iThread: Int, reason: SwitchReason = SwitchReason.STRATEGY_SWITCH, mustSwitch: Boolean = false) {
        traceCollector?.newSwitch(iThread, reason)
        doSwitchCurrentThread(iThread, mustSwitch)
        awaitTurn(iThread)
    }

    private fun doSwitchCurrentThread(iThread: Int, mustSwitch: Boolean = false) {
        onNewSwitch(iThread, mustSwitch)
        val switchableThreads = switchableThreads(iThread)
        if (switchableThreads.isEmpty()) {
            if (mustSwitch && !finished.all { it }) {
                // all threads are suspended
                // then switch on any suspended thread to finish it and get SuspendedResult
                val nextThread = (0 until nThreads).firstOrNull { !finished[it] && isSuspended[it] }
                if (nextThread == null) {
                    // must switch not to get into a deadlock, but there are no threads to switch.
                    suddenInvocationResult = DeadlockInvocationResult(collectThreadDump(runner))
                    // forcibly finish execution by throwing an exception.
                    throw ForcibleExecutionFinishException
                }
                currentThread = nextThread
            }
            return // ignore switch, because there is no one to switch to
        }
        val nextThreadId = chooseThread(iThread)
        currentThread = nextThreadId
    }

    /**
     * Threads to which an execution can be switched from thread [iThread].
     */
    protected fun switchableThreads(iThread: Int) = (0 until nThreads).filter { it != iThread && isActive(it) }

    private fun isTestThread(iThread: Int) = iThread < nThreads

    /**
     * The execution in an ignored section (added by transformer) or not in a test thread must not add switch points.
     * Additionally, after [ForcibleExecutionFinishException] everything is ignored.
     */
    private fun inIgnoredSection(iThread: Int): Boolean =
        !isTestThread(iThread) || ignoredSectionDepth[iThread] > 0 || suddenInvocationResult != null

    // == LISTENING METHODS ==

    /**
     * This method is executed before a shared variable read operation.
     * @param iThread the number of the executed thread according to the [scenario][ExecutionScenario].
     * @param codeLocation the byte-code location identifier of this operation.
     */
    internal fun beforeSharedVariableRead(iThread: Int, codeLocation: Int, tracePoint: ReadTracePoint?) {
        newSwitchPoint(iThread, codeLocation, tracePoint)
    }

    /**
     * This method is executed before a shared variable write operation.
     * @param iThread the number of the executed thread according to the [scenario][ExecutionScenario].
     * @param codeLocation the byte-code location identifier of this operation.
     */
    internal fun beforeSharedVariableWrite(iThread: Int, codeLocation: Int, tracePoint: WriteTracePoint?) {
        newSwitchPoint(iThread, codeLocation, tracePoint)
    }

    /**
     * This method is executed before an atomic method call.
     * Atomic method is a method that is marked by ManagedGuarantee to be treated as atomic.
     * @param iThread the number of the executed thread according to the [scenario][ExecutionScenario].
     * @param codeLocation the byte-code location identifier of this operation.
     */
    internal fun beforeAtomicMethodCall(iThread: Int, codeLocation: Int) {
        if (!isTestThread(iThread)) return
        // re-use last call trace point
        newSwitchPoint(iThread, codeLocation, callStackTrace[iThread].lastOrNull()?.call)
    }

    /**
     * @param iThread the number of the executed thread according to the [scenario][ExecutionScenario].
     * @param codeLocation the byte-code location identifier of this operation.
     * @return whether lock should be actually acquired
     */
    internal fun beforeLockAcquire(iThread: Int, codeLocation: Int, tracePoint: MonitorEnterTracePoint?, monitor: Any): Boolean {
        if (!isTestThread(iThread)) return true
        newSwitchPoint(iThread, codeLocation, tracePoint)
        // Try to acquire the monitor
        if (!monitorTracker.acquireMonitor(iThread, monitor)) {
            failIfObstructionFreedomIsRequired { "Obstruction-freedom is required but a lock has been found" }
            // Switch to another thread and wait for a moment when the monitor can be acquired
            switchCurrentThread(iThread, SwitchReason.LOCK_WAIT, true)
            // Now it is possible to acquire the monitor, do it then.
            require(monitorTracker.acquireMonitor(iThread, monitor))
        }
        // The monitor is acquired, finish.
        return false
    }

    /**
     * @param iThread the number of the executed thread according to the [scenario][ExecutionScenario].
     * @param codeLocation the byte-code location identifier of this operation.
     * @return whether lock should be actually released
     */
    internal fun beforeLockRelease(iThread: Int, codeLocation: Int, tracePoint: MonitorExitTracePoint?, monitor: Any): Boolean {
        if (!isTestThread(iThread)) return true
        monitorTracker.releaseMonitor(monitor)
        traceCollector?.passCodeLocation(tracePoint)
        return false
    }

    /**
     * @param iThread the number of the executed thread according to the [scenario][ExecutionScenario].
     * @param codeLocation the byte-code location identifier of this operation.
     * @param withTimeout `true` if is invoked with timeout, `false` otherwise.
     * @return whether park should be executed
     */
    @Suppress("UNUSED_PARAMETER")
    internal fun beforePark(iThread: Int, codeLocation: Int, tracePoint: ParkTracePoint?, withTimeout: Boolean): Boolean {
        newSwitchPoint(iThread, codeLocation, tracePoint)
        return false
    }

    /**
     * @param iThread the number of the executed thread according to the [scenario][ExecutionScenario].
     * @param codeLocation the byte-code location identifier of this operation.
     */
    @Suppress("UNUSED_PARAMETER")
    internal fun afterUnpark(iThread: Int, codeLocation: Int, tracePoint: UnparkTracePoint?, thread: Any) {
        if (!isTestThread(iThread)) return
        traceCollector?.passCodeLocation(tracePoint)
    }

    /**
     * @param iThread the number of the executed thread according to the [scenario][ExecutionScenario].
     * @param codeLocation the byte-code location identifier of this operation.
     * @param withTimeout `true` if is invoked with timeout, `false` otherwise.
     * @return whether `Object.wait` should be executed
     */
    internal fun beforeWait(iThread: Int, codeLocation: Int, tracePoint: WaitTracePoint?, monitor: Any, withTimeout: Boolean): Boolean {
        if (!isTestThread(iThread)) return true
        newSwitchPoint(iThread, codeLocation, tracePoint)
        failIfObstructionFreedomIsRequired { "Obstruction-freedom is required but a waiting on a monitor block has been found" }
        if (withTimeout) return false // timeouts occur instantly
        monitorTracker.waitOnMonitor(iThread, monitor)
        // switch to another thread and wait till a notify event happens
        switchCurrentThread(iThread, SwitchReason.MONITOR_WAIT, true)
        require(monitorTracker.acquireMonitor(iThread, monitor)) // acquire the lock again
        return false
    }

    /**
     * @param iThread the number of the executed thread according to the [scenario][ExecutionScenario].
     * @param codeLocation the byte-code location identifier of this operation.
     * @return whether `Object.notify` should be executed
     */
    internal fun beforeNotify(iThread: Int, codeLocation: Int, tracePoint: NotifyTracePoint?, monitor: Any, notifyAll: Boolean): Boolean {
        if (!isTestThread(iThread)) return true
        if (notifyAll)
            monitorTracker.notifyAll(monitor)
        else
            monitorTracker.notify(monitor)
        traceCollector?.passCodeLocation(tracePoint)
        return false
    }

    /**
     * This method is invoked by a test thread
     * if a coroutine was suspended.
     * @param iThread number of invoking thread
     */
    internal fun afterCoroutineSuspended(iThread: Int) {
        check(currentThread == iThread)
        isSuspended[iThread] = true
        if (runner.isCoroutineResumed(iThread, currentActorId[iThread])) {
            // `COROUTINE_SUSPENSION_CODE_LOCATION`, because we do not know the actual code location
            newSwitchPoint(iThread, COROUTINE_SUSPENSION_CODE_LOCATION, null)
        } else {
            // coroutine suspension does not violate obstruction-freedom
            switchCurrentThread(iThread, SwitchReason.SUSPENDED, true)
        }
    }

    /**
     * This method is invoked by a test thread
     * if a coroutine was resumed.
     * @param iThread number of invoking thread
     */
    internal fun afterCoroutineResumed(iThread: Int) {
        check(currentThread == iThread)
        isSuspended[iThread] = false
    }

    /**
     * This method is invoked by a test thread
     * if a coroutine was cancelled.
     * @param iThread number of invoking thread
     */
    internal fun afterCoroutineCancelled(iThread: Int) {
        check(currentThread == iThread)
        isSuspended[iThread] = false
        // method will not be resumed after suspension, so clear prepared for resume call stack
        suspendedFunctionsStack[iThread].clear()
    }

    /**
     * This method is invoked by a test thread
     * before each ignored section start.
     * These sections are determined by Strategy.ignoredEntryPoints()
     * @param iThread number of invoking thread
     */
    internal fun enterIgnoredSection(iThread: Int) {
        if (isTestThread(iThread))
            ignoredSectionDepth[iThread]++
    }

    /**
     * This method is invoked by a test thread
     * after each ignored section end.
     * @param iThread number of invoking thread
     */
    internal fun leaveIgnoredSection(iThread: Int) {
        if (isTestThread(iThread))
            ignoredSectionDepth[iThread]--
    }

    /**
     * This method is invoked by a test thread
     * before each method invocation.
     * @param codeLocation the byte-code location identifier of this invocation
     * @param iThread number of invoking thread
     */
    @Suppress("UNUSED_PARAMETER")
    internal fun beforeMethodCall(iThread: Int, codeLocation: Int, tracePoint: MethodCallTracePoint) {
        if (isTestThread(iThread) && !inIgnoredSection(iThread)) {
            check(collectTrace) { "This method should be called only when logging is enabled" }
            val callStackTrace = callStackTrace[iThread]
            val suspendedMethodStack = suspendedFunctionsStack[iThread]
            val methodId = if (suspendedMethodStack.isNotEmpty()) {
                // if there was a suspension before, then instead of creating a new identifier
                // use the one that the suspended call had
                val lastId = suspendedMethodStack.last()
                suspendedMethodStack.removeAt(suspendedMethodStack.lastIndex)
                lastId
            } else {
                methodCallNumber++
            }
            // code location of the new method call is currently the last
            callStackTrace.add(CallStackTraceElement(tracePoint, methodId))
        }
    }

    /**
     * This method is invoked by a test thread
     * after each method invocation.
     * @param iThread number of invoking thread
     * @param tracePoint the corresponding trace point for the invocation
     */
    internal fun afterMethodCall(iThread: Int, tracePoint: MethodCallTracePoint) {
        if (isTestThread(iThread) && !inIgnoredSection(iThread)) {
            check(collectTrace) { "This method should be called only when logging is enabled" }
            val callStackTrace = callStackTrace[iThread]
            if (tracePoint.wasSuspended) {
                // if a method call is suspended, save its identifier to reuse for continuation resuming
                suspendedFunctionsStack[iThread].add(callStackTrace.last().identifier)
            }
            callStackTrace.removeAt(callStackTrace.lastIndex)
        }
    }

    // == LOGGING METHODS ==

    /**
     * Creates a new [TracePoint] for a visited code location.
     * The type of the code location is defined by the used constructor.
     * This method's invocations are inserted by transformer at each code location.
     * @param constructorId which constructor to use for creating code location
     * @return the created interleaving point
     */
    fun createTracePoint(constructorId: Int): TracePoint = doCreateTracePoint(tracePointConstructors[constructorId])

    /**
     * Creates a new [CoroutineCancellationTracePoint].
     * This method is similar to [createTracePoint] method, but also adds the new trace point to the trace.
     */
    internal fun createAndLogCancellationTracePoint(): CoroutineCancellationTracePoint? {
        if (collectTrace) {
            val cancellationTracePoint = doCreateTracePoint(::CoroutineCancellationTracePoint)
            traceCollector?.passCodeLocation(cancellationTracePoint)
            return cancellationTracePoint
        }
        return null
    }

    private fun <T : TracePoint> doCreateTracePoint(constructor: (iThread: Int, actorId: Int, CallStackTrace) -> T): T {
        val iThread = currentThreadNumber()
        // use any actor id for non-test threads
        val actorId = if (!isTestThread(iThread)) Int.MIN_VALUE else currentActorId[iThread]
        return constructor(iThread, actorId, callStackTrace.getOrNull(iThread)?.toList() ?: emptyList())
    }

    /**
     * Creates a state representation and logs it.
     * This method invocations are inserted by transformer
     * after each write operation and atomic method invocation.
     */
    fun addStateRepresentation(iThread: Int) {
        if (!inIgnoredSection(iThread)) {
            check(collectTrace) { "This method should be called only when logging is enabled" }
            traceCollector?.addStateRepresentation(iThread)
        }
    }

    // == UTILITY METHODS ==

    /**
     * This method is invoked by transformed via [ManagedStrategyTransformer] code,
     * it helps to determine the number of thread we are executing on.
     *
     * @return the number of the current thread according to the [execution scenario][ExecutionScenario].
     */
    fun currentThreadNumber(): Int {
        val t = Thread.currentThread()
        return if (t is FixedActiveThreadsExecutor.TestThread) {
            t.iThread
        } else {
            nThreads
        }
    }

    private fun InvocationResult.asLincheckFailureWithoutTrace(): LincheckFailure {
        if (this is CompletedInvocationResult)
            return IncorrectResultsFailure(scenario, results, null)
        return toLincheckFailure(scenario, null)
    }

    /**
     * Logs thread events such as thread switches and passed code locations.
     */
    private inner class TraceCollector {
        private val _trace = mutableListOf<TracePoint>()
        val trace: List<TracePoint> = _trace

        fun newSwitch(iThread: Int, reason: SwitchReason) {
            _trace += SwitchEventTracePoint(iThread, currentActorId[iThread], reason, callStackTrace[iThread].toList())
        }

        fun finishThread(iThread: Int) {
            _trace += FinishThreadTracePoint(iThread)
        }

        fun passCodeLocation(tracePoint: TracePoint?) {
            _trace += tracePoint!!
        }

        fun addStateRepresentation(iThread: Int) {
            val stateRepresentation = runner.constructStateRepresentation()!!
            // use call stack trace of the previous trace point
            val callStackTrace = _trace.last().callStackTrace.toList()
            _trace += StateRepresentationTracePoint(iThread, currentActorId[iThread], stateRepresentation, callStackTrace)
        }
    }
}

/**
 * This class is a [ParallelThreadsRunner] with some overrides that add callbacks
 * to the strategy so that it can known about some required events.
 */
private class ManagedStrategyRunner(
    private val managedStrategy: ManagedStrategy, testClass: TestClass, validationFunctions: List<ValidationFunction>,
    stateRepresentationFunction: StateRepresentationFunction?, timeoutMs: Long, useClocks: UseClocks
) : ParallelThreadsRunner(managedStrategy, testClass, validationFunctions, stateRepresentationFunction, timeoutMs, useClocks) {
    override fun onStart(iThread: Int) {
        super.onStart(iThread)
        managedStrategy.onStart(iThread)
    }

    override fun onFinish(iThread: Int) {
        managedStrategy.onFinish(iThread)
        super.onFinish(iThread)
    }

    override fun onFailure(iThread: Int, e: Throwable) {
        managedStrategy.onFailure(iThread, e)
        super.onFailure(iThread, e)
    }

    override fun afterCoroutineSuspended(iThread: Int) {
        super.afterCoroutineSuspended(iThread)
        managedStrategy.afterCoroutineSuspended(iThread)
    }

    override fun afterCoroutineResumed(iThread: Int) {
        super.afterCoroutineResumed(iThread)
        managedStrategy.afterCoroutineResumed(iThread)
    }

    override fun afterCoroutineCancelled(iThread: Int) {
        super.afterCoroutineCancelled(iThread)
        managedStrategy.afterCoroutineCancelled(iThread)
    }

    override fun constructStateRepresentation(): String? {
        // Enter ignored section, because Runner will call transformed state representation method
        val iThread = managedStrategy.currentThreadNumber()
        managedStrategy.enterIgnoredSection(iThread)
        val stateRepresentation = super.constructStateRepresentation()
        managedStrategy.leaveIgnoredSection(iThread)
        return stateRepresentation
    }

    override fun <T> cancelByLincheck(cont: CancellableContinuation<T>, promptCancellation: Boolean): CancellationResult {
        // Create a cancellation trace point before `cancel`, so that cancellation trace point
        // precede the events in `onCancellation` handler.
        val cancellationTracePoint = managedStrategy.createAndLogCancellationTracePoint()
        try {
            // Call the `cancel` method.
            val cancellationResult = super.cancelByLincheck(cont, promptCancellation)
            // Pass the result to `cancellationTracePoint`.
            cancellationTracePoint?.initializeCancellationResult(cancellationResult)
            // Invoke `strategy.afterCoroutineCancelled` if the coroutine was cancelled successfully.
            if (cancellationResult != CANCELLATION_FAILED)
                managedStrategy.afterCoroutineCancelled(managedStrategy.currentThreadNumber())
            return cancellationResult
        } catch(e: Throwable) {
            cancellationTracePoint?.initializeException(e)
            throw e // throw further
        }
    }
}

/**
 * Detects loops, active locks and live locks when the same code location is visited too often.
 */
private class LoopDetector(private val hangingDetectionThreshold: Int) {
    private var lastIThread = -1 // no last thread
    private val operationCounts = mutableMapOf<Int, Int>()
    var totalOperations = 0
        private set

    /**
     * Returns `true` if a loop or a hang is detected,
     * `false` otherwise.
     */
    fun visitCodeLocation(iThread: Int, codeLocation: Int): Boolean {
        // Increase the total number of happened operations for live-lock detection
        totalOperations++
        // Have the thread changed? Reset the counters in this case.
        if (lastIThread != iThread) reset(iThread)
        // Ignore coroutine suspension code locations.
        if (codeLocation == COROUTINE_SUSPENSION_CODE_LOCATION) return false
        // Increment the number of times the specified code location is visited.
        val count = operationCounts.getOrDefault(codeLocation, 0) + 1
        operationCounts[codeLocation] = count
        // Check whether the count exceeds the maximum number of repetitions for loop/hang detection.
        return count > hangingDetectionThreshold
    }

    /**
     * Resets the counters for the specified thread.
     */
    fun reset(iThread: Int) {
        operationCounts.clear()
        lastIThread = iThread
    }
}

/**
 * Tracks synchronization operations with monitors (acquire/release, wait/notify) to maintain a set of active threads.
 */
private class MonitorTracker(nThreads: Int) {
    // Maintains a set of acquired monitors with an information on which thread
    // performed the acquisition and the the reentrancy depth.
    private val acquiredMonitors = IdentityHashMap<Any, MonitorAcquiringInfo>()
    // Maintains a set of monitors on which each thread is waiting.
    // Note, that a thread can wait on a free monitor if it is waiting for
    // a `notify` call.
    // Stores `null` if thread is not waiting on any monitor.
    private val acquiringMonitors = Array<Any?>(nThreads) { null }
    // Stores `true` for the threads which are waiting for a
    // `notify` call on the monitor stored in `acquiringMonitor`.
    private val waitForNotify = BooleanArray(nThreads) { false }

    /**
     * Performs a logical acquisition.
     */
    fun acquireMonitor(iThread: Int, monitor: Any): Boolean {
        // Increment the reentrant depth and store the
        // acquisition info if needed.
        val ai = acquiredMonitors.computeIfAbsent(monitor) { MonitorAcquiringInfo(iThread, 0) }
        if (ai.iThread != iThread) {
            acquiringMonitors[iThread] = monitor
            return false
        }
        ai.timesAcquired++
        acquiringMonitors[iThread] = null // re-set
        return true
    }

    /**
     * Performs a logical release.
     */
    fun releaseMonitor(monitor: Any) {
        // Decrement the reentrancy depth and remove the acquisition info
        // if the monitor becomes free to acquire by another thread.
        val ai = acquiredMonitors[monitor]!!
        ai.timesAcquired--
        if (ai.timesAcquired == 0) acquiredMonitors.remove(monitor)
    }

    /**
     * Returns `true` if the corresponding threads is waiting on some monitor.
     */
    fun isWaiting(iThread: Int): Boolean {
        val monitor = acquiringMonitors[iThread] ?: return false
        return waitForNotify[iThread] || !canAcquireMonitor(iThread, monitor)
    }

    /**
     * Returns `true` if the monitor is already acquired by
     * the thread [iThread], or if this monitor is free to acquire.
     */
    private fun canAcquireMonitor(iThread: Int, monitor: Any) =
        acquiredMonitors[monitor]?.iThread?.equals(iThread) ?: true

    /**
     * Performs a logical wait, [isWaiting] for the specified thread
     * returns `true` until the corresponding [notify] or [notifyAll]
     * is invoked.
     */
    fun waitOnMonitor(iThread: Int, monitor: Any) {
        // TODO: we can add spurious wakeups here
        check(monitor in acquiredMonitors) { "Monitor should have been acquired by this thread" }
        releaseMonitor(monitor)
        waitForNotify[iThread] = true
        acquiringMonitors[iThread] = monitor
    }

    /**
     * Just notify all thread. Odd threads will have a spurious wakeup
     */
    fun notify(monitor: Any) = notifyAll(monitor)

    /**
     * Performs the logical `notifyAll`.
     */
    fun notifyAll(monitor: Any): Unit = acquiringMonitors.forEachIndexed { iThread, m ->
        if (monitor === m) waitForNotify[iThread] = false
    }

    /**
     * Stores the number of reentrant acquisitions ([timesAcquired])
     * and the number of thread ([iThread]) that holds the monitor.
     */
    private class MonitorAcquiringInfo(val iThread: Int, var timesAcquired: Int)
}

/**
 * This exception is used to finish the execution correctly for managed strategies.
 * Otherwise, there is no way to do it in case of (e.g.) deadlocks.
 * If we just leave it, then the execution will not be halted.
 * If we forcibly pass through all barriers, then we can get another exception due to being in an incorrect state.
 */
internal object ForcibleExecutionFinishException : RuntimeException() {
    // do not create a stack trace -- it simply can be unsafe
    override fun fillInStackTrace() = this
}

private const val COROUTINE_SUSPENSION_CODE_LOCATION = -1 // currently the exact place of coroutine suspension is not known<|MERGE_RESOLUTION|>--- conflicted
+++ resolved
@@ -222,17 +222,11 @@
         val sameResults = loggedResults !is CompletedInvocationResult || failingResult !is CompletedInvocationResult || loggedResults.results == failingResult.results
         check(sameResultTypes && sameResults) {
             StringBuilder().apply {
-<<<<<<< HEAD
                 appendLine("Non-determinism found. Probably caused by non-deterministic code (WeakHashMap, Object.hashCode, etc).")
-                appendLine("Reporting scenario without execution trace.")
-                appendLine(loggedResults.asLincheckFailureWithoutTrace().toString())
-=======
-                appendln("Non-determinism found. Probably caused by non-deterministic code (WeakHashMap, Object.hashCode, etc).")
-                appendln("== Reporting the first execution without execution trace ==")
-                appendln(failingResult.asLincheckFailureWithoutTrace())
-                appendln("== Reporting the second execution ==")
-                appendln(loggedResults.toLincheckFailure(scenario, Trace(traceCollector!!.trace, testCfg.verboseTrace)).toString())
->>>>>>> 9e79fd6d
+                appendLine("== Reporting the first execution without execution trace ==")
+                appendLine(failingResult.asLincheckFailureWithoutTrace())
+                appendLine("== Reporting the second execution ==")
+                appendLine(loggedResults.toLincheckFailure(scenario, Trace(traceCollector!!.trace, testCfg.verboseTrace)).toString())
             }.toString()
         }
         return Trace(traceCollector!!.trace, testCfg.verboseTrace)
